#include <com.badlogic.gdx.controllers.OisWrapper.h>

//@line:15

	#include <OISJoyStick.h>
	#include <OISInputManager.h>
	#include <sstream>
	
	static jclass callbackClass = 0;
	static jmethodID povMovedId = 0;
	static jmethodID axisMovedId = 0;
	static jmethodID sliderMovedId = 0;
	static jmethodID buttonPressedId = 0;
	static jmethodID buttonReleasedId = 0;
	
	static void initializeClasses(JNIEnv* env) {
		// we leak one global ref
		if(!callbackClass) {
			callbackClass = (jclass)env->NewGlobalRef(env->FindClass("com/badlogic/gdx/controllers/OisCallback"));
			povMovedId = env->GetMethodID(callbackClass, "povMoved", "()V");
			axisMovedId = env->GetMethodID(callbackClass, "axisMoved", "()V");
			sliderMovedId = env->GetMethodID(callbackClass, "sliderMoved", "()V");
			buttonPressedId = env->GetMethodID(callbackClass, "buttonPressed", "()V");
			buttonReleasedId = env->GetMethodID(callbackClass, "buttonReleased", "()V");
		}
	}

	class Listener : public OIS::JoyStickListener {
	public:
		Listener(JNIEnv* env, jobject obj) {
			this->env = env;
			this->obj = obj;
		}

		JNIEnv* env;
		jobject obj;

		bool povMoved (const OIS::JoyStickEvent &event, int pov);
		bool axisMoved (const OIS::JoyStickEvent &event, int axis);
		bool sliderMoved (const OIS::JoyStickEvent &event, int sliderID);
		bool buttonPressed (const OIS::JoyStickEvent &event, int button);
		bool buttonReleased (const OIS::JoyStickEvent &event, int button);
	};

	bool Listener::buttonPressed (const OIS::JoyStickEvent &event, int buttonId) {
		printf("buttonPressed: %i\n", buttonId);
		fflush(stdout);
		return true;
	}

	bool Listener::buttonReleased (const OIS::JoyStickEvent &event, int buttonId) {
		printf("buttonReleased: %i\n", buttonId);
		fflush(stdout);
		return true;
	}

	bool Listener::axisMoved (const OIS::JoyStickEvent &event, int axisId) {
		printf("axisMoved: %i\n", axisId);
		fflush(stdout);
		return true;
	}

	bool Listener::povMoved (const OIS::JoyStickEvent &event, int povId) {
		printf("povMoved: %i\n", povId);
		fflush(stdout);
		return true;
	}

	bool Listener::sliderMoved (const OIS::JoyStickEvent &event, int sliderId) {
		printf("sliderMoved: %i\n", sliderId);
		fflush(stdout);
		return true;
	}
	
	#ifdef _WIN32
	#include <windows.h>
	#endif
	JNIEXPORT jlong JNICALL Java_com_badlogic_gdx_controllers_OisWrapper_invisibleWindowHack(JNIEnv* env, jclass clazz) {


<<<<<<< HEAD
//@line:90
=======
//@line:99
>>>>>>> af5f3ab3

	#ifdef _WIN32
		HWND joyHwnd = CreateWindow(
			"Static",         // Class Name (using static so I don't have to register a class)
			"JoystickWindow", // Window Name
			WS_BORDER,        // Window Style
			0, 0, 0, 0,       // x, y, width, height
			0,                // parent handle
			0,                // Menu handle
			0,                // Instance handle
			0);               // Additional Params
		printf("hwnd: %d\n", joyHwnd);
		fflush(stdout);
		return (jlong)joyHwnd;
	#else
		return 0;
	#endif
	

}

JNIEXPORT jlong JNICALL Java_com_badlogic_gdx_controllers_OisWrapper_initialize(JNIEnv* env, jclass clazz, jlong hwnd) {


<<<<<<< HEAD
//@line:109
=======
//@line:117
>>>>>>> af5f3ab3

		initializeClasses(env);
	
		std::ostringstream hwndStr;
		hwndStr << hwnd;

		OIS::ParamList params;
		params.insert(std::make_pair("WINDOW", hwndStr.str()));
	//	params.insert(std::make_pair("w32_joystick", "DISCL_BACKGROUND"));
	//	params.insert(std::make_pair("w32_joystick", "DISCL_NONEXCLUSIVE"));

		OIS::InputManager *inputManager = OIS::InputManager::createInputSystem(params);
		printf("OIS version: %i\n", inputManager->getVersionNumber());
		fflush(stdout);

		Listener *listener = new Listener(0, 0);
		int count = inputManager->getNumberOfDevices(OIS::OISJoyStick);
		printf("joystick count: %i\n", count);
		fflush(stdout);
		for (int i = 0; i < count; i++) {
			try {
				OIS::JoyStick* joystick = static_cast<OIS::JoyStick*>(inputManager->createInputObject(OIS::OISJoyStick, true));
				joystick->setEventCallback(listener);
			} catch (std::exception &ex) {
				printf("couldn't create input object!\n%s\n", ex.what());
				fflush(stdout);
			}
		}
		return (jlong)inputManager;
	

}
<|MERGE_RESOLUTION|>--- conflicted
+++ resolved
@@ -26,15 +26,17 @@
 	}
 
 	class Listener : public OIS::JoyStickListener {
-	public:
+		public:
+		
 		Listener(JNIEnv* env, jobject obj) {
 			this->env = env;
 			this->obj = obj;
 		}
-
+	
+	private:
 		JNIEnv* env;
 		jobject obj;
-
+		
 		bool povMoved (const OIS::JoyStickEvent &event, int pov);
 		bool axisMoved (const OIS::JoyStickEvent &event, int axis);
 		bool sliderMoved (const OIS::JoyStickEvent &event, int sliderID);
@@ -75,31 +77,27 @@
 	#ifdef _WIN32
 	#include <windows.h>
 	#endif
+	
 	JNIEXPORT jlong JNICALL Java_com_badlogic_gdx_controllers_OisWrapper_invisibleWindowHack(JNIEnv* env, jclass clazz) {
 
 
-<<<<<<< HEAD
-//@line:90
-=======
 //@line:99
->>>>>>> af5f3ab3
-
-	#ifdef _WIN32
-		HWND joyHwnd = CreateWindow(
-			"Static",         // Class Name (using static so I don't have to register a class)
-			"JoystickWindow", // Window Name
-			WS_BORDER,        // Window Style
-			0, 0, 0, 0,       // x, y, width, height
-			0,                // parent handle
-			0,                // Menu handle
-			0,                // Instance handle
-			0);               // Additional Params
-		printf("hwnd: %d\n", joyHwnd);
-		fflush(stdout);
-		return (jlong)joyHwnd;
-	#else
-		return 0;
-	#endif
+
+	#ifdef _WIN32
+		HWND joyHwnd = CreateWindow("Static",               // Class Name (using static so I don't have to register a class)
+                            		 "JoystickWindow",       // Window Name
+                            		 WS_BORDER,   // Window Style
+                            		 0, 0, 0, 0,             // x, y, width, height
+                            0,							 // parent handle
+                            0,                      // Menu handle
+                            0,                      // Instance handle
+                            0);                     // Additional Params
+     printf("hwnd: %d\n", joyHwnd);
+     fflush(stdout);
+     return (jlong)joyHwnd;
+   #else
+   	return 0;
+   #endif
 	
 
 }
@@ -107,40 +105,36 @@
 JNIEXPORT jlong JNICALL Java_com_badlogic_gdx_controllers_OisWrapper_initialize(JNIEnv* env, jclass clazz, jlong hwnd) {
 
 
-<<<<<<< HEAD
-//@line:109
-=======
 //@line:117
->>>>>>> af5f3ab3
-
-		initializeClasses(env);
-	
-		std::ostringstream hwndStr;
-		hwndStr << hwnd;
-
-		OIS::ParamList params;
-		params.insert(std::make_pair("WINDOW", hwndStr.str()));
-	//	params.insert(std::make_pair("w32_joystick", "DISCL_BACKGROUND"));
-	//	params.insert(std::make_pair("w32_joystick", "DISCL_NONEXCLUSIVE"));
-
-		OIS::InputManager *inputManager = OIS::InputManager::createInputSystem(params);
-		printf("OIS version: %i\n", inputManager->getVersionNumber());
-		fflush(stdout);
-
-		Listener *listener = new Listener(0, 0);
-		int count = inputManager->getNumberOfDevices(OIS::OISJoyStick);
-		printf("joystick count: %i\n", count);
-		fflush(stdout);
-		for (int i = 0; i < count; i++) {
-			try {
-				OIS::JoyStick* joystick = static_cast<OIS::JoyStick*>(inputManager->createInputObject(OIS::OISJoyStick, true));
-				joystick->setEventCallback(listener);
-			} catch (std::exception &ex) {
-				printf("couldn't create input object!\n%s\n", ex.what());
-				fflush(stdout);
-			}
-		}
-		return (jlong)inputManager;
+
+		initializeClasses(env);
+	
+		std::ostringstream hwndStr;
+		hwndStr << hwnd;
+
+		OIS::ParamList params;
+		params.insert(std::make_pair("WINDOW", hwndStr.str()));
+		params.insert(std::make_pair("w32_joystick", "DISCL_BACKGROUND"));
+		params.insert(std::make_pair("w32_joystick", "DISCL_NONEXCLUSIVE"));
+
+		OIS::InputManager *inputManager = OIS::InputManager::createInputSystem(params);
+		printf("OIS version: %i\n", inputManager->getVersionNumber());
+		fflush(stdout);
+		
+		Listener *listener = new Listener(0, 0);
+		int count = inputManager->getNumberOfDevices(OIS::OISJoyStick);
+		printf("joystick count: %i\n", count);
+		fflush(stdout);
+		for (int i = 0; i < count; i++) {
+			try {
+				OIS::JoyStick* joystick = static_cast<OIS::JoyStick*>(inputManager->createInputObject(OIS::OISJoyStick, true));
+				joystick->setEventCallback(listener);
+			} catch (std::exception &ex) {
+				printf("couldn't create input object!\n%s\n", ex.what());
+				fflush(stdout);
+			}
+		}
+		return (jlong)inputManager;
 	
 
 }
